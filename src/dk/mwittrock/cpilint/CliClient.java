package dk.mwittrock.cpilint;

import java.io.Console;
import java.io.IOException;
import java.net.URI;
import java.net.URISyntaxException;
import java.net.http.HttpClient;
import java.net.http.HttpRequest;
import java.net.http.HttpResponse;
import java.nio.file.Files;
import java.nio.file.Path;
import java.nio.file.Paths;
import java.util.ArrayList;
import java.util.Arrays;
import java.util.Collection;
import java.util.Collections;
import java.util.HashSet;
import java.util.List;
import java.util.Set;
import java.util.stream.Collectors;
import java.util.stream.Stream;

import org.apache.commons.cli.CommandLine;
import org.apache.commons.cli.CommandLineParser;
import org.apache.commons.cli.DefaultParser;
import org.apache.commons.cli.Option;
import org.apache.commons.cli.Options;
import org.apache.commons.cli.ParseException;
import org.slf4j.Logger;
import org.slf4j.LoggerFactory;
import org.json.JSONObject;
import org.json.JSONException;

import ch.qos.logback.classic.Level;
import dk.mwittrock.cpilint.api.CloudIntegrationApi;
import dk.mwittrock.cpilint.api.CloudIntegrationOdataApi;
import dk.mwittrock.cpilint.consumers.ConsoleIssueConsumer;
import dk.mwittrock.cpilint.consumers.IssueConsumer;
import dk.mwittrock.cpilint.rules.Rule;
import dk.mwittrock.cpilint.rules.RuleFactoryError;
import dk.mwittrock.cpilint.suppliers.DirectoryIflowArtifactSupplier;
import dk.mwittrock.cpilint.suppliers.FileIflowArtifactSupplier;
import dk.mwittrock.cpilint.suppliers.IflowArtifactSupplier;
import dk.mwittrock.cpilint.suppliers.IflowArtifactSupplierError;
import dk.mwittrock.cpilint.suppliers.TenantAllArtifactsSupplier;
import dk.mwittrock.cpilint.suppliers.TenantIndividualPackagesSupplier;
import dk.mwittrock.cpilint.suppliers.TenantSingleArtifactsSupplier;

public final class CliClient {
	
	private static final Logger logger = LoggerFactory.getLogger(CliClient.class);
<<<<<<< HEAD
	private static final String VERSION = "1.0.3";
	private static final String COPYRIGHT = "2019-2021 Morten N. Wittrock and extended by Nuno Pereira";
=======
	private static final String VERSION = "1.0.4";
	private static final String COPYRIGHT = "2019-2022 Morten N. Wittrock";
>>>>>>> 25b7278c
	private static final int EXIT_STATUS_SUCCESS = 0;
	private static final int EXIT_STATUS_ISSUES = 1;
	private static final int EXIT_STATUS_ERRORS = 2;
	private static final String COMMAND_LINE_ERROR_MESSAGE = "There is a problem with your command line arguments. Please run cpilint -help for usage information.";
	private static final String CLI_OPTION_HELP = "help";
	private static final String CLI_OPTION_VERSION = "version";
	private static final String CLI_OPTION_SKIP_IFLOWS = "skip-iflows";
	private static final String CLI_OPTION_SKIP_SAP_PACKAGES = "skip-sap-packages";
	private static final String CLI_OPTION_SKIP_PACKAGES = "skip-packages";
	private static final String CLI_OPTION_SKIP_DRAFTS = "skip-drafts";
	private static final String CLI_OPTION_IFLOWS = "iflows";
	private static final String CLI_OPTION_PACKAGES = "packages";
	private static final String CLI_OPTION_PASSWORD = "password";
	private static final String CLI_OPTION_USERNAME = "username";
	private static final String CLI_OPTION_HOST = "host";
	private static final String CLI_OPTION_FILES = "files";
	private static final String CLI_OPTION_DIRECTORY = "directory";
	private static final String CLI_OPTION_RULES = "rules";
	private static final String CLI_OPTION_BORING = "boring";
	private static final String CLI_OPTION_DEBUG = "debug";
	private static final String CLI_OPTION_VERCHECK = "vercheck";
	
	private static enum RunMode {
		VERSION_MODE,
		VERSION_CHECK_MODE,
		HELP_MODE,
		FILE_SUPPLIER_MODE,
		DIRECTORY_SUPPLIER_MODE,
		TENANT_SUPPLIER_SINGLE_MODE,
		TENANT_SUPPLIER_MULTI_MODE,
		TENANT_SUPPLIER_PACKAGES_MODE
	}
	
	private CliClient() {
		throw new AssertionError("Never supposed to be instantiated");
	}
	
	public static void main(String[] args) {
		// If logging is requested, it should be set up before anything else.
		configureLogging(args);
		logger.info("CPILint version {}", VERSION);
		logger.info("Launching CliClient");
		logArguments(args);
		// Parse the command line arguments.
		CommandLine cl = parseArguments(args);
		// Determine the run mode.
		RunMode mode = determineMode(cl);
		logger.info("Mode detected: {}", mode);
		/*
		 * The help, version and version check modes are handled separately.
		 */
		if (mode == RunMode.HELP_MODE) {
	        printUsage();
	        System.exit(EXIT_STATUS_SUCCESS);
		}
		if (mode == RunMode.VERSION_MODE) {
			printVersionBanner();
			System.exit(EXIT_STATUS_SUCCESS);
		}
		if (mode == RunMode.VERSION_CHECK_MODE) {
			versionCheck(true);
			System.exit(EXIT_STATUS_SUCCESS);
		}
		/*
		 * Prepare to run a test. The rules file is processed first, so that
		 * the user is not asked to needlessly type in their password, if
		 * it turns out there's a problem with the rules file.  
		 */
		Collection<Rule> rules = rulesFromCommandLine(cl);
		IflowArtifactSupplier supplier = supplierFromCommandLine(mode, cl);
		IssueConsumer consumer = issueConsumerFromCommandLine(cl);
		/*
		 *  Now, create a CpiLint object and run the test.
		 */
		printVersionBanner();
		System.out.println();
		if (!cl.hasOption(CLI_OPTION_BORING)) {
			printAsciiArtLogo();
			System.out.println();
		}
		versionCheck(false);
		CpiLint linter = new CpiLint(supplier, rules, consumer);
		try {
			linter.run();
		} catch (IflowArtifactSupplierError e) {
			logger.error("Iflow artifact supplier error", e);
			exitWithErrorMessage("There was an error while retrieving iflow artifacts: " + e.getMessage());
		} catch (CpiLintError e) {
			logger.error("CPILint error", e);
			exitWithErrorMessage("An error occurred: " + e.getMessage());
		}
		logger.info("Iflow artifacts supplied: {}", supplier.artifactsSupplied());
		logger.info("Issues found: {}", consumer.issuesConsumed());
		if (consumer.issuesConsumed() > 0) {
			System.out.println();
		}
		System.out.println(resultMessage(supplier, consumer));
		int exitStatus = consumer.issuesConsumed() > 0 ? EXIT_STATUS_ISSUES : EXIT_STATUS_SUCCESS;  
		logger.info("Exiting CliClient with status {}", exitStatus);
		System.exit(exitStatus);
	}
	
	private static void logArguments(String[] args) {
		/*
		 * Make sure to not log the tenant password, if one is provided.
		 */
		List<String> cliArgs = new ArrayList<>(Arrays.asList(args));
		int pwdPos = cliArgs.indexOf("-" + CLI_OPTION_PASSWORD);
		if (pwdPos != -1 && pwdPos < cliArgs.size() - 1) {
			/*
			 * The password option is present and it's not the last argument. We'll
			 * assume that the argument following it is the password, and therefore
			 * blank it out with asterisks, preventing it from being written to the log.
			 */
			cliArgs.set(pwdPos + 1, "*******");
		}
		logger.debug("Command line arguments provided: {}", cliArgs.stream().map(a -> "'" + a + "'").collect(Collectors.joining(" ")));
	}
	
	private static RunMode determineMode(CommandLine cl) {
		RunMode mode = null;
		if (versionMode(cl)) {
			mode = RunMode.VERSION_MODE;
		} else if (versionCheckMode(cl)) {
			mode = RunMode.VERSION_CHECK_MODE;
		} else if (helpMode(cl)) {
			mode = RunMode.HELP_MODE;
		} else if (fileSupplierMode(cl)) {
			mode = RunMode.FILE_SUPPLIER_MODE;
		} else if (directorySupplierMode(cl)) {
			mode = RunMode.DIRECTORY_SUPPLIER_MODE;
		} else if (tenantSupplierSingleMode(cl)) {
			mode = RunMode.TENANT_SUPPLIER_SINGLE_MODE;
		} else if (tenantSupplierMultiMode(cl)) {
			mode = RunMode.TENANT_SUPPLIER_MULTI_MODE;
		} else if (tenantSupplierPackagesMode(cl)) {
			mode = RunMode.TENANT_SUPPLIER_PACKAGES_MODE;
		} else {
			logger.error("Could not determine run mode from command line arguments");
			exitWithErrorMessage(COMMAND_LINE_ERROR_MESSAGE);
		}
		return mode;
	}

	private static String resultMessage(IflowArtifactSupplier supplier, IssueConsumer consumer) {
		int artifactsSupplied = supplier.artifactsSupplied();
		int issuesConsumed = consumer.issuesConsumed();
		String message;
		if (artifactsSupplied == 0) {
			message = "No iflows were inspected.";
		} else {
			message = String.format("Inspecting %d %s resulted in %d %s found.",
				artifactsSupplied,
				iflowSingularPlural(artifactsSupplied),
				issuesConsumed,
				issueSingularPlural(issuesConsumed));
		}
		return message;
	}
	
	private static String iflowSingularPlural(int count) {
		return count == 1 ? "iflow" : "iflows";
	}
	
	private static String issueSingularPlural(int count) {
		return count == 1 ? "issue" : "issues";
	}

	private static Collection<Rule> rulesFromCommandLine(CommandLine cl) {
		/*
		 * We're assuming that the command line arguments have been validated at
		 * this point. I.e. we can safely assume that the -rules option is present
		 * and has exactly one argument.
		 */
		Collection<Rule> rules = null;
		Path rulesPath = Paths.get(cl.getOptionValue(CLI_OPTION_RULES));
		if (Files.notExists(rulesPath)) {
			logger.error("Rules file does not exist: '{}'", rulesPath);
			exitWithErrorMessage("The provided rules file does not exist.");
		}
		if (!Files.isRegularFile(rulesPath)) {
			logger.error("Rules file is not a file: '{}'", rulesPath);
			exitWithErrorMessage("The provided rules file is not a file.");
		}
		try {
			rules = RulesFile.fromPath(rulesPath);
		} catch (RulesFileError e) {
			logger.error("Rules file error", e);
			exitWithErrorMessage("There was an error in the rules file: " + e.getMessage());
		} catch (RuleFactoryError e) {
			logger.error("Rule factory error", e);
			exitWithErrorMessage("There was an error creating a rule: " + e.getMessage());
		}		
		return rules;
	}
	
	private static IssueConsumer issueConsumerFromCommandLine(CommandLine cl) {
		/*
		 *  For now, the IssueConsumer is hardcoded to be the only IssueConsumer 
		 *  we've got (i.e. ConsoleIssueConsumer).
		 */
		return new ConsoleIssueConsumer();	
	}

	private static IflowArtifactSupplier supplierFromCommandLine(RunMode mode, CommandLine cl) {
		/*
		 * We're assuming that the command line arguments have been validated at
		 * this point. I.e. we can safely assume that the arguments describe
		 * exactly one IflowArtifactSupplier fully, and that the mode correctly
		 * identifies that supplier.
		 */
		IflowArtifactSupplier supplier = null;
		if (mode == RunMode.DIRECTORY_SUPPLIER_MODE) {
			supplier = directorySupplierFromCommandLine(cl);
		} else if (mode == RunMode.FILE_SUPPLIER_MODE) {
			supplier = fileSupplierFromCommandLine(cl);
		} else if (mode == RunMode.TENANT_SUPPLIER_SINGLE_MODE) {
			supplier = tenantSupplierSingleFromCommandLine(cl);
		} else if (mode == RunMode.TENANT_SUPPLIER_MULTI_MODE) {
			supplier = tenantSupplierMultiFromCommandLine(cl);
		} else if (mode == RunMode.TENANT_SUPPLIER_PACKAGES_MODE) {
			supplier = tenantSupplierPackagesFromCommandLine(cl);
		} else {
			/*
			 * Given that the command line arguments ought to be valid,
			 * this should never happen.
			 */
			logger.error("Method supplierFromCommandLine called with an unexpected RunMode");
			exitWithErrorMessage("Internal CPILint error.");
		}
		return supplier;
	}
	
	private static IflowArtifactSupplier directorySupplierFromCommandLine(CommandLine cl) {
		Path directoryPath = Paths.get(cl.getOptionValue(CLI_OPTION_DIRECTORY));
		if (Files.notExists(directoryPath)) {
			logger.error("Provided directory does not exist: '{}'", directoryPath);
			exitWithErrorMessage("Provided directory does not exist.");
		}
		if (!Files.isDirectory(directoryPath)) {
			logger.error("Provided directory is not a directory: '{}'", directoryPath);
			exitWithErrorMessage("Provided directory is not a directory.");
		}
		return new DirectoryIflowArtifactSupplier(directoryPath);
	}
	
	private static IflowArtifactSupplier fileSupplierFromCommandLine(CommandLine cl) {
		Set<Path> filePaths = Stream.of(cl.getOptionValues(CLI_OPTION_FILES))
			.map(Paths::get)
			.collect(Collectors.toSet());
		// Make sure that all files exist.
		Set<Path> nonexistingFiles = filePaths.stream().filter(p -> Files.notExists(p)).collect(Collectors.toSet());
		if (!nonexistingFiles.isEmpty()) {
			String message = "The following iflow artifact files do not exist: " +
				nonexistingFiles.stream().map(Path::toString).collect(Collectors.joining(", "));
			logger.error(message);
			exitWithErrorMessage(message);
		}
		// Make sure that all files are actually files.
		Set<Path> notRegularFiles = filePaths.stream().filter(p -> !Files.isRegularFile(p)).collect(Collectors.toSet());
		if (!notRegularFiles.isEmpty()) {
			String message = "The following iflow artifact files are not actually files: " +
				notRegularFiles.stream().map(Path::toString).collect(Collectors.joining(", "));
			logger.error(message);
			exitWithErrorMessage(message);
		}
		// All files are alright.
		return new FileIflowArtifactSupplier(filePaths);
	}
	
	private static IflowArtifactSupplier tenantSupplierSingleFromCommandLine(CommandLine cl) {
		String tmnHost = cl.getOptionValue(CLI_OPTION_HOST);
		String username = cl.getOptionValue(CLI_OPTION_USERNAME);
		char[] password = cl.hasOption(CLI_OPTION_PASSWORD) ? cl.getOptionValue(CLI_OPTION_PASSWORD).toCharArray() : promptForPassword(username);
		CloudIntegrationApi api = new CloudIntegrationOdataApi(tmnHost, username, password);
		Set<String> fetchIflowArtifactIds = new HashSet<>(Arrays.asList(cl.getOptionValues(CLI_OPTION_IFLOWS)));
		return new TenantSingleArtifactsSupplier(api, fetchIflowArtifactIds);
	}

	private static IflowArtifactSupplier tenantSupplierMultiFromCommandLine(CommandLine cl) {
		String tmnHost = cl.getOptionValue(CLI_OPTION_HOST);
		String username = cl.getOptionValue(CLI_OPTION_USERNAME);
		char[] password = cl.hasOption(CLI_OPTION_PASSWORD) ? cl.getOptionValue(CLI_OPTION_PASSWORD).toCharArray() : promptForPassword(username);
		CloudIntegrationApi api = new CloudIntegrationOdataApi(tmnHost, username, password);
		boolean skipSapPackages = cl.hasOption(CLI_OPTION_SKIP_SAP_PACKAGES);
		boolean skipDrafts = cl.hasOption(CLI_OPTION_SKIP_DRAFTS);
		Set<String> skipIflowArtifactIds = cl.hasOption(CLI_OPTION_SKIP_IFLOWS) ? new HashSet<>(Arrays.asList(cl.getOptionValues(CLI_OPTION_SKIP_IFLOWS))) : Collections.emptySet();
		Set<String> skipPackageIds = cl.hasOption(CLI_OPTION_SKIP_PACKAGES) ? new HashSet<>(Arrays.asList(cl.getOptionValues(CLI_OPTION_SKIP_PACKAGES))) : Collections.emptySet();
		return new TenantAllArtifactsSupplier(api, skipSapPackages, skipDrafts, skipIflowArtifactIds, skipPackageIds);
	}
	
	private static IflowArtifactSupplier tenantSupplierPackagesFromCommandLine(CommandLine cl) {
		String tmnHost = cl.getOptionValue(CLI_OPTION_HOST);
		String username = cl.getOptionValue(CLI_OPTION_USERNAME);
		char[] password = cl.hasOption(CLI_OPTION_PASSWORD) ? cl.getOptionValue(CLI_OPTION_PASSWORD).toCharArray() : promptForPassword(username);
		CloudIntegrationApi api = new CloudIntegrationOdataApi(tmnHost, username, password);
		boolean skipDrafts = cl.hasOption(CLI_OPTION_SKIP_DRAFTS);
		Set<String> skipIflowArtifactIds = cl.hasOption(CLI_OPTION_SKIP_IFLOWS) ? new HashSet<>(Arrays.asList(cl.getOptionValues(CLI_OPTION_SKIP_IFLOWS))) : Collections.emptySet();
		Set<String> packageIds = new HashSet<>(Arrays.asList(cl.getOptionValues(CLI_OPTION_PACKAGES)));
		return new TenantIndividualPackagesSupplier(api, skipDrafts, packageIds, skipIflowArtifactIds);
	}
	
	private static char[] promptForPassword(String username) {
		logger.info("Interactively prompting for tenant password");
		Console console = System.console();
		if (console == null) {
			logger.error("Unable to get a Console object when prompting for password");
			exitWithErrorMessage("Error when prompting for password.");
		}
		char[] password = console.readPassword("Please enter the password for tenant user %s: ", username);
		logger.info("Password entered");
		System.out.println();
		return password;
	}
	
	private static CommandLine parseArguments(String[] args) {
		Options opts = prepareCliOptions();
		CommandLineParser parser = new DefaultParser();
		CommandLine cl = null;
		try {
			cl = parser.parse(opts, args);
		} catch (ParseException e) {
			logger.error("Error parsing command line arguments", e);
			exitWithErrorMessage(COMMAND_LINE_ERROR_MESSAGE);
		}
		/*
		 * If there are unrecognized options at this point, the command
		 * line arguments are considered invalid. 
		 */
		if (!cl.getArgList().isEmpty()) {
			logger.error("There were unrecognized command line arguments: {}", cl.getArgList().stream().collect(Collectors.joining(" ")));
			exitWithErrorMessage(COMMAND_LINE_ERROR_MESSAGE);
		}
		logger.info("Command line arguments parsed successfully");
		return cl;
	}

	private static void printVersionBanner() {
		System.out.printf("CPILint version %s, copyright (c) %s%n", VERSION, COPYRIGHT);
	}
	
	private static void printUsage() {
		printVersionBanner();
		System.out.println();
		System.out.println("To see the current version number:");
		System.out.println(">cpilint -version");
		System.out.println();
		System.out.println("To see usage information (this message):");
		System.out.println(">cpilint -help");
		System.out.println();
		System.out.println("To check if you are running the latest version of CPILint:");
		System.out.println(">cpilint -vercheck");
		System.out.println();
		System.out.println("To inspect individual iflow files on the local machine:");
		System.out.println(">cpilint -rules <file> -files <file> ...");
		System.out.println();
		System.out.println("To inspect all iflow files in a directory on the local machine:");
		System.out.println(">cpilint -rules <file> -directory <dir>");
		System.out.println();
		System.out.println("To inspect all iflows in your tenant:");
		System.out.println(">cpilint -rules <file> -host <host> -username <user>");
		System.out.println();
		System.out.println("Apply the optional -skip-sap-packages option to skip SAP packages.");
		System.out.println("Apply the optional -skip-packages <id> ... option to skip certain packages.");
		System.out.println("Apply the optional -skip-drafts option to skip draft iflows.");
		System.out.println("Apply the optional -skip-iflows <id> ... option to skip certain iflows.");
		System.out.println();
		System.out.println("To inspect the iflows in individual packages in your tenant:");
		System.out.println(">cpilint -rules <file> -host <host> -username <user> -packages <id> ...");
		System.out.println();
		System.out.println("Apply the optional -skip-drafts option to skip draft iflows.");
		System.out.println("Apply the optional -skip-iflows <id> ... option to skip certain iflows.");
		System.out.println();
		System.out.println("To inspect individual iflows in your tenant:");
		System.out.println(">cpilint -rules <file> -host <host> -username <user> -iflows <id> ...");
		System.out.println();
		System.out.println("You can provide your tenant password with the optional -password <password> option. If you don't, you will be prompted for it.");
		System.out.println();
		System.out.println("To remove the ASCII art logo from CPILint's output, add the -boring option.");
		System.out.println();
		System.out.println("To create a debug log file, add the -debug option.");
	}

	private static void printAsciiArtLogo() {
		/*
		 * The logo was created with the "Text to ASCII Art Generator"
		 * (http://patorjk.com/software/taag/) using the Banner3 font.
		 */
		System.out.println(" ######  ########  #### ##       #### ##    ## ######## ");
		System.out.println("##    ## ##     ##  ##  ##        ##  ###   ##    ##    ");
		System.out.println("##       ##     ##  ##  ##        ##  ####  ##    ##    ");
		System.out.println("##       ########   ##  ##        ##  ## ## ##    ##    ");
		System.out.println("##       ##         ##  ##        ##  ##  ####    ##    ");
		System.out.println("##    ## ##         ##  ##        ##  ##   ###    ##    ");
		System.out.println(" ######  ##        #### ######## #### ##    ##    ##    ");
	}
	
    private static Options prepareCliOptions() {
    	/*
    	 * The option descriptions are not used at the moment, since the usage
    	 * message is handcrafted. I've kept them in the code, nevertheless,
    	 * since we might need them in the future.
    	 */
        Options options = new Options();
        // Add the version option.
        options.addOption(Option.builder()
        	.longOpt(CLI_OPTION_VERSION)
        	.required(false)
            .hasArg(false)
            .desc("Display the CPILint version and exit")
            .build());
        // Add the help option.
        options.addOption(Option.builder()
        	.longOpt(CLI_OPTION_HELP)
        	.required(false)
            .hasArg(false)
            .desc("Display usage information and exit")
            .build());
        // Add the boring mode option.
        options.addOption(Option.builder()
            .longOpt(CLI_OPTION_BORING)
        	.required(false)
            .hasArg(false)
            .desc("Boring mode, i.e. no ASCII art")
            .build());
        // Add the rules file option.
        options.addOption(Option.builder()
        	.longOpt(CLI_OPTION_RULES)
            .required(false)
            .hasArg()
            .argName("file")
            .desc("Apply the rules in this file")
            .build());
        // Add the file iflow artifact supplier option.
        options.addOption(Option.builder()
        	.longOpt(CLI_OPTION_FILES)
            .required(false)
            .hasArgs()
            .argName("file")
            .desc("Process these iflow artifact files")
            .build());
        // Add the directory iflow artifact supplier option.
        options.addOption(Option.builder()
        	.longOpt(CLI_OPTION_DIRECTORY)
            .required(false)
            .hasArg()
            .argName("dir")
            .desc("Process all iflow artifact files in this directory")
            .build());
        // Add the Tenant Management Node host option.
        options.addOption(Option.builder()
        	.longOpt(CLI_OPTION_HOST)
            .required(false)
            .hasArg()
            .argName("host")
            .desc("Process iflow artifacts from this tenant")
            .build());
        // Add the tenant user name option.
        options.addOption(Option.builder()
        	.longOpt(CLI_OPTION_USERNAME)
            .required(false)
            .hasArg()
            .argName("user")
            .desc("Tenant user name")
            .build());
        // Add the tenant user password option.
        options.addOption(Option.builder()
        	.longOpt(CLI_OPTION_PASSWORD)
            .required(false)
            .hasArg()
            .argName(CLI_OPTION_PASSWORD)
            .desc("Tenant user password")
            .build());
        // Add the option to specify which iflow artifact IDs to inspect.
        options.addOption(Option.builder()
        	.longOpt(CLI_OPTION_IFLOWS)
            .required(false)
            .hasArgs()
            .argName("id")
            .desc("Inspect these iflow artifact IDs")
            .build());
        // Add the option to specify which packages to inspect.
        options.addOption(Option.builder()
        	.longOpt(CLI_OPTION_PACKAGES)
            .required(false)
            .hasArgs()
            .argName("id")
            .desc("Inspect these packages")
            .build());
        // Add the option to skip SAP packages when retrieving all iflow artifacts from the tenant.
        options.addOption(Option.builder()
        	.longOpt(CLI_OPTION_SKIP_SAP_PACKAGES)
        	.required(false)
            .hasArg(false)
            .desc("Skip SAP packages")
            .build());
        // Add the option to skip certain iflow artifact IDs when inspecting iflow artifacts.
        options.addOption(Option.builder()
        	.longOpt(CLI_OPTION_SKIP_IFLOWS)
            .required(false)
            .hasArgs()
            .argName("id")
            .desc("Skip these iflow artifact IDs")
            .build());
        // Add the option to skip certain packages when inspecting all iflows in a tenant.
        options.addOption(Option.builder()
        	.longOpt(CLI_OPTION_SKIP_PACKAGES)
            .required(false)
            .hasArgs()
            .argName("id")
            .desc("Skip these packages")
            .build());
        // Add the option to skip draft iflow artifacts.
        options.addOption(Option.builder()
        	.longOpt(CLI_OPTION_SKIP_DRAFTS)
        	.required(false)
            .hasArg(false)
            .desc("Skip draft iflow artifacts")
            .build());
        // Add the debug option.
        options.addOption(Option.builder()
        	.longOpt(CLI_OPTION_DEBUG)
            .required(false)
            .hasArg(false)
            .desc("Create a debug log file")
            .build());
        // Add the version check option.
        options.addOption(Option.builder()
        	.longOpt(CLI_OPTION_VERCHECK)
            .required(false)
            .hasArg(false)
            .desc("Check if a newer version of CPILint exists")
            .build());
			// All done.
        return options;
    }
    
    private static boolean versionMode(CommandLine cl) {
    	/*
    	 *  In this mode, only the -version option has been provided.
    	 */
    	return checkForSingleOption(cl, CLI_OPTION_VERSION);
    }

    private static boolean versionCheckMode(CommandLine cl) {
    	/*
    	 * The following options are mandatory in this mode:
    	 * 
    	 * + vercheck
    	 * 
    	 * The following options are optional in this mode:
    	 * 
    	 * + debug
    	 */ 
    	Collection<String> mandatory = List.of(CLI_OPTION_VERCHECK);
    	Collection<String> optional = List.of(CLI_OPTION_DEBUG);
    	return checkOptions(cl, mandatory, optional);
    }

    private static boolean helpMode(CommandLine cl) {
    	/*
    	 *  In this mode, only the -help option has been provided.
    	 */
    	return checkForSingleOption(cl, CLI_OPTION_HELP);
    }
    
    private static boolean fileSupplierMode(CommandLine cl) {
    	/*
    	 * The following options are mandatory in this mode:
    	 * 
    	 * + rules
    	 * + files
    	 * 
    	 * The following options are optional in this mode:
    	 * 
    	 * + boring
    	 * + debug
    	 * 
    	 * The -files option must have at least one argument.
    	 */    	
    	Collection<String> mandatory = List.of(CLI_OPTION_RULES, CLI_OPTION_FILES);
    	Collection<String> optional = List.of(CLI_OPTION_BORING, CLI_OPTION_DEBUG);
    	return checkOptions(cl, mandatory, optional) && cl.getOptionValues(CLI_OPTION_FILES).length >= 1;
    }

    private static boolean directorySupplierMode(CommandLine cl) {
    	/*
    	 * The following options are mandatory in this mode:
    	 * 
    	 * + rules
    	 * + directory
    	 * 
    	 * The following options are optional in this mode:
    	 * 
    	 * + boring
    	 * + debug
    	 * 
    	 * The -directory option must have exactly one argument.
    	 */
    	Collection<String> mandatory = List.of(CLI_OPTION_RULES, CLI_OPTION_DIRECTORY);
    	Collection<String> optional = List.of(CLI_OPTION_BORING, CLI_OPTION_DEBUG);
    	return checkOptions(cl, mandatory, optional) && cl.getOptionValues(CLI_OPTION_DIRECTORY).length == 1;
    }
    
    private static boolean tenantSupplierSingleMode(CommandLine cl) {
    	/*
    	 * The following options are mandatory in this mode:
    	 * 
    	 * + rules
    	 * + host
    	 * + username
    	 * + iflows
    	 * 
    	 * The following options are optional in this mode:
    	 * 
    	 * + password
    	 * + boring
    	 * + debug
    	 */
    	Collection<String> mandatory = List.of(CLI_OPTION_RULES, CLI_OPTION_HOST, CLI_OPTION_USERNAME, CLI_OPTION_IFLOWS);
    	Collection<String> optional = List.of(CLI_OPTION_PASSWORD, CLI_OPTION_BORING, CLI_OPTION_DEBUG);
    	return checkOptions(cl, mandatory, optional);
    }

    private static boolean tenantSupplierMultiMode(CommandLine cl) {
    	/*
    	 * The following options are mandatory in this mode:
    	 * 
    	 * + rules
    	 * + host
    	 * + username
    	 * 
    	 * The following options are optional:
    	 * 
    	 * + password
    	 * + skip-sap-packages
    	 * + skip-iflows
    	 * + skip-packages
    	 * + skip-drafts
    	 * + boring
    	 * + debug
    	 */
    	Collection<String> mandatory = List.of(CLI_OPTION_RULES, CLI_OPTION_HOST, CLI_OPTION_USERNAME);
    	Collection<String> optional = List.of(CLI_OPTION_PASSWORD, CLI_OPTION_SKIP_SAP_PACKAGES, CLI_OPTION_SKIP_IFLOWS, CLI_OPTION_SKIP_PACKAGES, CLI_OPTION_SKIP_DRAFTS, CLI_OPTION_BORING, CLI_OPTION_DEBUG);
    	return checkOptions(cl, mandatory, optional);
    }
    
    private static boolean tenantSupplierPackagesMode(CommandLine cl) {
    	/*
    	 * The following options are mandatory in this mode:
    	 * 
    	 * + rules
    	 * + host
    	 * + username
    	 * + packages
    	 * 
    	 * The following options are optional:
    	 * 
    	 * + password
    	 * + skip-iflows
    	 * + skip-drafts
    	 * + boring
    	 * + debug
    	 */
    	Collection<String> mandatory = List.of(CLI_OPTION_RULES, CLI_OPTION_HOST, CLI_OPTION_USERNAME, CLI_OPTION_PACKAGES);
    	Collection<String> optional = List.of(CLI_OPTION_PASSWORD, CLI_OPTION_SKIP_IFLOWS, CLI_OPTION_SKIP_DRAFTS, CLI_OPTION_BORING, CLI_OPTION_DEBUG);
    	return checkOptions(cl, mandatory, optional);
    }
    
    private static boolean checkOptions(CommandLine cl, Collection<String> mandatory, Collection<String> optional) {
    	/*
    	 * All the provided mandatory options must be present. Also, each
    	 * present option must be one of the provided mandatory or optional
    	 * options. 
    	 */
    	boolean allMandatoryOptionsPresent = mandatory.stream().allMatch(o -> cl.hasOption(o));
    	boolean noAdditionalOptionsPresent = Stream.of(cl.getOptions()).map(Option::getLongOpt).allMatch(o -> mandatory.contains(o) || optional.contains(o));
    	return allMandatoryOptionsPresent && noAdditionalOptionsPresent;
    }
    
    private static boolean checkForSingleOption(CommandLine cl, String singleOption) {
    	return cl.hasOption(singleOption) && cl.getOptions().length == 1;
    }
    
    private static void exitWithErrorMessage(String errorMessage) {
    	logger.info("Exiting CliClient with error status {} and message: {}", EXIT_STATUS_ERRORS, errorMessage);
    	System.err.println(errorMessage);
		System.exit(EXIT_STATUS_ERRORS);
    }

	private static void configureLogging(String[] args) {
		/*
		 * The full Apache Commons CLI parsing is not performed here. We're
		 * only looking for the debug option. If it's present, the log level
		 * is set to DEBUG.
		 */
		if (Stream.of(args).anyMatch(a -> a.equals("-" + CLI_OPTION_DEBUG))) {
			/*
			 * This is the only place where Logback is referenced directly. 
			 * The log statements throughout the code only use the SLF4J API. 
			 */
			ch.qos.logback.classic.Logger rootLogger = (ch.qos.logback.classic.Logger)LoggerFactory.getLogger(ch.qos.logback.classic.Logger.ROOT_LOGGER_NAME);
			rootLogger.setLevel(Level.DEBUG);
		}
	}

	private static void versionCheck(boolean userInitiated) {
		/*
		 * If the user initiated the version check, any errors that might occur
		 * are reported (i.e. printed on stderr). If the version check is run
		 * as part of normal program execution (i.e. not user initiated), any
		 * errors that might occur are logged but not reported. In this mode,
		 * if anything fails we'll just return from the method.
		 */
		final String apiEndpoint = "https://api.github.com/repos/mwittrock/cpilint/releases/latest";
		final String tagRegex = "^v\\d+(?:\\.\\d+)+$";
		final int httpOkayStatus = 200; // TODO: All the statuses we use should go in a utility class as static final fields.
		final String whereToDownload = "https://github.com/mwittrock/cpilint/releases/latest";
		// Fetch the GitHub API response.
		URI apiUri = null;
		try {
			apiUri = new URI(apiEndpoint);
		} catch (URISyntaxException e) {
			// This should never happen!
			logger.error("Unexpected GitHub API URI issue", e);
			if (userInitiated) {
				exitWithErrorMessage("There was a problem with the GitHub API endpoint URI.");
			} else {
				return;
			}
		}
        HttpClient client = HttpClient.newBuilder().version(HttpClient.Version.HTTP_1_1).build();
        HttpRequest request = HttpRequest.newBuilder()
            .uri(apiUri)
            .GET()
            .build();
        HttpResponse<String> response = null;
		try {
			logger.debug("Calling GitHub API at {}", apiEndpoint);
			response = client.send(request, HttpResponse.BodyHandlers.ofString());
		} catch (IOException | InterruptedException e) {
			logger.error("Exception calling GitHub API", e);
			if (userInitiated) {
				exitWithErrorMessage("There was a problem calling the GitHub API.");
			} else {
				return;
			}
		}
		// Only proceed if we received HTTP status OK.
		final int status = response.statusCode();
		if (status != httpOkayStatus) {
			logger.error("Unexpected HTTP status code returned by GitHub API: {}", status);
			if (userInitiated) {
				exitWithErrorMessage("Received a non-success response from the GitHub API.");
			} else {
				return;
			}
		}
		// Parse the JSON response.
		JSONObject parsed = null;
		try {
			logger.debug("Parsing GitHub API response");
			parsed = new JSONObject(response.body());
		} catch (JSONException e) {
			logger.error("Exception parsing GitHub API response", e);
			if (userInitiated) {
				exitWithErrorMessage("There was a problem parsing the GitHub API response.");
			} else {
				return;
			}
		}
		// Extract the release tag.
		String tag = null;
		try {
			tag = parsed.getString("tag_name");
		} catch (JSONException e) {
			logger.debug("JSONException retrieving tag_name", e);
			if (userInitiated) {
				exitWithErrorMessage("There was a problem with the GitHub API response.");
			} else {
				return;
			}
		}
		logger.debug("Extracted tag '{}' from GitHub API response", tag);
		// Check that the tag has the expected format.
		if (!tag.matches(tagRegex)) {
			logger.error("Extracted tag does not have the expected format");
			if (userInitiated) {
				exitWithErrorMessage("GitHub API response did not have the expected format.");
			} else {
				return;
			}
		}
		// Now compare the version numbers.
		String latestVersion = tag.substring(1);
		logger.debug("The latest version on GitHub is {}", latestVersion);
		// Assumption: If the version on GitHub is different from the local version, the version on GitHub is newer.
		if (VERSION.equals(latestVersion)) {
			if (userInitiated) {
				System.out.println("Congratulations! You are running the latest version of CPILint.");
				System.exit(EXIT_STATUS_SUCCESS);
			}
		} else {
			if (userInitiated) {
				String message = String.format("You are running version %s of CPILint. Version %s is available and can be downloaded here: %s", VERSION, latestVersion, whereToDownload);
				System.out.println(message);
				System.exit(EXIT_STATUS_SUCCESS);
			} else {
				String message = String.format("Please note that you are not running the latest version of CPILint. You can download the latest version (%s) here: %s", latestVersion, whereToDownload);
				System.out.println(message);
				System.out.println();
			}
		}
	}
    
}<|MERGE_RESOLUTION|>--- conflicted
+++ resolved
@@ -49,13 +49,8 @@
 public final class CliClient {
 	
 	private static final Logger logger = LoggerFactory.getLogger(CliClient.class);
-<<<<<<< HEAD
-	private static final String VERSION = "1.0.3";
-	private static final String COPYRIGHT = "2019-2021 Morten N. Wittrock and extended by Nuno Pereira";
-=======
 	private static final String VERSION = "1.0.4";
-	private static final String COPYRIGHT = "2019-2022 Morten N. Wittrock";
->>>>>>> 25b7278c
+	private static final String COPYRIGHT = "2019-2022 Morten N. Wittrock and extended by Nuno Pereira";
 	private static final int EXIT_STATUS_SUCCESS = 0;
 	private static final int EXIT_STATUS_ISSUES = 1;
 	private static final int EXIT_STATUS_ERRORS = 2;
