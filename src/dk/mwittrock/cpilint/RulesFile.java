package dk.mwittrock.cpilint;

import java.io.IOException;
import java.io.InputStream;
import java.nio.file.Files;
import java.nio.file.Path;
import java.util.ArrayList;
import java.util.Collection;
import java.util.List;
import java.util.Iterator;
import java.util.Set;
import java.util.stream.Collectors;
import java.util.ServiceLoader;

import javax.xml.transform.stream.StreamSource;
import javax.xml.validation.Schema;
import javax.xml.validation.SchemaFactory;
import javax.xml.validation.Validator;

import org.dom4j.Document;
import org.dom4j.DocumentException;
import org.dom4j.Element;
import org.dom4j.io.DocumentSource;
import org.dom4j.io.SAXReader;
import org.slf4j.Logger;
import org.slf4j.LoggerFactory;
import org.xml.sax.ErrorHandler;
import org.xml.sax.SAXException;
import org.xml.sax.SAXParseException;

import dk.mwittrock.cpilint.rules.CleartextBasicAuthNotAllowedRuleFactory;
import dk.mwittrock.cpilint.rules.ClientCertSenderChannelAuthNotAllowedRuleFactory;
import dk.mwittrock.cpilint.rules.CsrfProtectionRequiredRuleFactory;
import dk.mwittrock.cpilint.rules.DuplicateResourcesNotAllowedRuleFactory;
import dk.mwittrock.cpilint.rules.IflowDescriptionRequiredRuleFactory;
import dk.mwittrock.cpilint.rules.JavaArchivesRuleFactory;
import dk.mwittrock.cpilint.rules.MappingTypesRuleFactory;
import dk.mwittrock.cpilint.rules.MatchingProcessDirectChannelsRequiredRuleFactory;
import dk.mwittrock.cpilint.rules.MultiConditionTypeRoutersNotAllowedRuleFactory;
import dk.mwittrock.cpilint.rules.NamingRuleFactory;
import dk.mwittrock.cpilint.rules.ReceiverAdaptersRuleFactory;
import dk.mwittrock.cpilint.rules.Rule;
import dk.mwittrock.cpilint.rules.RuleFactory;
import dk.mwittrock.cpilint.rules.ScriptingLanguagesRuleFactory;
import dk.mwittrock.cpilint.rules.SenderAdaptersRuleFactory;
import dk.mwittrock.cpilint.rules.UnencryptedDataStoreWriteNotAllowedRuleFactory;
import dk.mwittrock.cpilint.rules.UnencryptedEndpointsNotAllowedRuleFactory;
import dk.mwittrock.cpilint.rules.XsltVersionsRuleFactory;

public final class RulesFile {
	
	private static final String XML_SCHEMA_RESOURCE_PATH = "resources/xml-schema/rules-file-schema.xsd";
	private static final Logger logger = LoggerFactory.getLogger(RulesFile.class);
	private static final Collection<RuleFactory> ruleFactories;
	private static final ServiceLoader<RuleFactory> loader = ServiceLoader.load(RuleFactory.class);
	
	static {
		ruleFactories = new ArrayList<>();
		ruleFactories.add(new CsrfProtectionRequiredRuleFactory());
		ruleFactories.add(new JavaArchivesRuleFactory());
		ruleFactories.add(new MappingTypesRuleFactory());
		ruleFactories.add(new ReceiverAdaptersRuleFactory());
		ruleFactories.add(new ScriptingLanguagesRuleFactory());
		ruleFactories.add(new SenderAdaptersRuleFactory());
		ruleFactories.add(new UnencryptedEndpointsNotAllowedRuleFactory());
		ruleFactories.add(new CleartextBasicAuthNotAllowedRuleFactory());
		ruleFactories.add(new XsltVersionsRuleFactory());
		ruleFactories.add(new IflowDescriptionRequiredRuleFactory());
		ruleFactories.add(new UnencryptedDataStoreWriteNotAllowedRuleFactory());
		ruleFactories.add(new ClientCertSenderChannelAuthNotAllowedRuleFactory());
		ruleFactories.add(new MultiConditionTypeRoutersNotAllowedRuleFactory());
		ruleFactories.add(new MatchingProcessDirectChannelsRequiredRuleFactory());
		ruleFactories.add(new DuplicateResourcesNotAllowedRuleFactory());
<<<<<<< HEAD
		Iterator<RuleFactory> extensionRules = loader.iterator();
		logger.debug("Checking for extensions");
		while(extensionRules.hasNext())
		{
			RuleFactory extensionRule = extensionRules.next();
			logger.debug(String.format("Found new extension: '%s'", extensionRule.getClass().getName()));
			ruleFactories.add(extensionRule);
		}
=======
		ruleFactories.add(new NamingRuleFactory());
>>>>>>> 25b7278c
	}
	
	private RulesFile() {
		throw new AssertionError("Never supposed to be instantiated");
	}
	
	public static Collection<Rule> fromPath(Path rulesFile) {
		if (!Files.exists(rulesFile)) {
			throw new IllegalArgumentException("Provided rules file does not exist");
		}
		if (!Files.isRegularFile(rulesFile)) {
			throw new IllegalArgumentException("Provided rules file is not a file");
		}
		InputStream is;
		try {
			 is = Files.newInputStream(rulesFile);
		} catch (IOException e) {
			throw new RulesFileError("I/O error opening rules file", e);
		}
		return fromInputStream(is);
	}

	public static Collection<Rule> fromInputStream(InputStream is) {
		// Parse the rules document.
		Document doc;
		try {
			doc = parseRulesFile(is);
		} catch (DocumentException | SAXException e) {
			throw new RulesFileError("Error parsing rules file XML", e);
		}
		/*
		 *  Get a List of all rule elements, i.e. elements below 
		 *  /cpilint/rules.
		 */
		List<Element> ruleElements = doc.getRootElement().element("rules").elements();
		/*
		 * Now, for each rule element, get a Set of RuleFactory instances that
		 * are able to process that element. We expect exactly one RuleFactory
		 * to be able to do so. Zero factories and more than one factory is
		 * an error, and results in a RulesFileError being thrown. If exactly
		 * one factory can create a Rule object from the element, do so and
		 * add that Rule to the collection, that will be returned from this
		 * method.
		 */
		Collection<Rule> rules = new ArrayList<>();
		for (Element ruleElement : ruleElements) {
			Set<RuleFactory> factories = ruleFactories
				.stream()
				.filter(f -> f.canCreateFrom(ruleElement))
				.collect(Collectors.toSet());
			if (factories.isEmpty()) {
				throw new RulesFileError(String.format("No factory available to process rule '%s'. Please check your classpath", ruleElement.getName()));
			}
			if (factories.size() > 1) {
				logger.debug("Multiple RuleFactory instances available for element {}: {}",
					ruleElement.getName(),
					factories.stream().map(f -> f.getClass().getName()).collect(Collectors.joining(",")));
				throw new RulesFileError(String.format("More than one factory available to process rule '%s'", ruleElement.getName()));
			}
			RuleFactory factory = factories.iterator().next();
			rules.add(factory.createFrom(ruleElement));
		}
		return rules;
	}
	
	private static Document parseRulesFile(InputStream is) throws DocumentException, SAXException {
        SAXReader reader = new SAXReader();
		// Disable access to XML external entities.
		reader.setFeature("http://apache.org/xml/features/disallow-doctype-decl", true);
		reader.setFeature("http://xml.org/sax/features/external-general-entities", false);
		reader.setFeature("http://xml.org/sax/features/external-parameter-entities", false);
        Document document = reader.read(is);
		validateRules(document);
		logger.info("Rules file XML is valid");
        return document;
	}

	private static void validateRules(Document document) {
		try {
			SchemaFactory factory = SchemaFactory.newInstance("http://www.w3.org/XML/XMLSchema/v1.1");
			factory.setFeature("http://apache.org/xml/features/disallow-doctype-decl", true);
			Schema schema = factory.newSchema(new StreamSource(RulesFile.class.getClassLoader().getResourceAsStream(XML_SCHEMA_RESOURCE_PATH)));
			Validator validator = schema.newValidator();
			validator.setErrorHandler(new ErrorHandler() {
				public void warning(SAXParseException e) throws SAXException {
					// Ignore.
				}
				public void error(SAXParseException e) throws SAXException {
					failValidation(e);
				}
				public void fatalError(SAXParseException e) throws SAXException {
					failValidation(e);
				}
				private void failValidation(SAXParseException e) {
					logger.error("Rules file schema validation error: {}", e.getMessage());
					throw new RulesFileError("The rules file format is not valid.");
				}
			});
			validator.validate(new DocumentSource(document));
		} catch (SAXException e) {
			logger.error("SAXException from Validator", e);
			throw new RulesFileError("There was an error validating the rules file.");
		} catch (IOException e) {
			logger.error("IOException while validating the rules file", e);
			throw new RulesFileError("There was an I/O error while validating the rules file.");
		}
	}

}<|MERGE_RESOLUTION|>--- conflicted
+++ resolved
@@ -48,12 +48,12 @@
 import dk.mwittrock.cpilint.rules.XsltVersionsRuleFactory;
 
 public final class RulesFile {
-	
+
 	private static final String XML_SCHEMA_RESOURCE_PATH = "resources/xml-schema/rules-file-schema.xsd";
 	private static final Logger logger = LoggerFactory.getLogger(RulesFile.class);
 	private static final Collection<RuleFactory> ruleFactories;
 	private static final ServiceLoader<RuleFactory> loader = ServiceLoader.load(RuleFactory.class);
-	
+	private static boolean hasExtensions = false;
 	static {
 		ruleFactories = new ArrayList<>();
 		ruleFactories.add(new CsrfProtectionRequiredRuleFactory());
@@ -71,24 +71,21 @@
 		ruleFactories.add(new MultiConditionTypeRoutersNotAllowedRuleFactory());
 		ruleFactories.add(new MatchingProcessDirectChannelsRequiredRuleFactory());
 		ruleFactories.add(new DuplicateResourcesNotAllowedRuleFactory());
-<<<<<<< HEAD
 		Iterator<RuleFactory> extensionRules = loader.iterator();
 		logger.debug("Checking for extensions");
-		while(extensionRules.hasNext())
-		{
+		while (extensionRules.hasNext()) {
 			RuleFactory extensionRule = extensionRules.next();
 			logger.debug(String.format("Found new extension: '%s'", extensionRule.getClass().getName()));
 			ruleFactories.add(extensionRule);
+			hasExtensions = true;
 		}
-=======
 		ruleFactories.add(new NamingRuleFactory());
->>>>>>> 25b7278c
 	}
-	
+
 	private RulesFile() {
 		throw new AssertionError("Never supposed to be instantiated");
 	}
-	
+
 	public static Collection<Rule> fromPath(Path rulesFile) {
 		if (!Files.exists(rulesFile)) {
 			throw new IllegalArgumentException("Provided rules file does not exist");
@@ -98,7 +95,7 @@
 		}
 		InputStream is;
 		try {
-			 is = Files.newInputStream(rulesFile);
+			is = Files.newInputStream(rulesFile);
 		} catch (IOException e) {
 			throw new RulesFileError("I/O error opening rules file", e);
 		}
@@ -114,68 +111,72 @@
 			throw new RulesFileError("Error parsing rules file XML", e);
 		}
 		/*
-		 *  Get a List of all rule elements, i.e. elements below 
-		 *  /cpilint/rules.
+		 * Get a List of all rule elements, i.e. elements below /cpilint/rules.
 		 */
 		List<Element> ruleElements = doc.getRootElement().element("rules").elements();
 		/*
-		 * Now, for each rule element, get a Set of RuleFactory instances that
-		 * are able to process that element. We expect exactly one RuleFactory
-		 * to be able to do so. Zero factories and more than one factory is
-		 * an error, and results in a RulesFileError being thrown. If exactly
-		 * one factory can create a Rule object from the element, do so and
-		 * add that Rule to the collection, that will be returned from this
-		 * method.
+		 * Now, for each rule element, get a Set of RuleFactory instances that are able
+		 * to process that element. We expect exactly one RuleFactory to be able to do
+		 * so. Zero factories and more than one factory is an error, and results in a
+		 * RulesFileError being thrown. If exactly one factory can create a Rule object
+		 * from the element, do so and add that Rule to the collection, that will be
+		 * returned from this method.
 		 */
 		Collection<Rule> rules = new ArrayList<>();
 		for (Element ruleElement : ruleElements) {
-			Set<RuleFactory> factories = ruleFactories
-				.stream()
-				.filter(f -> f.canCreateFrom(ruleElement))
-				.collect(Collectors.toSet());
+			Set<RuleFactory> factories = ruleFactories.stream().filter(f -> f.canCreateFrom(ruleElement))
+					.collect(Collectors.toSet());
 			if (factories.isEmpty()) {
-				throw new RulesFileError(String.format("No factory available to process rule '%s'. Please check your classpath", ruleElement.getName()));
+				throw new RulesFileError(
+						String.format("No factory available to process rule '%s'. Please check your classpath",
+								ruleElement.getName()));
 			}
 			if (factories.size() > 1) {
-				logger.debug("Multiple RuleFactory instances available for element {}: {}",
-					ruleElement.getName(),
-					factories.stream().map(f -> f.getClass().getName()).collect(Collectors.joining(",")));
-				throw new RulesFileError(String.format("More than one factory available to process rule '%s'", ruleElement.getName()));
+				logger.debug("Multiple RuleFactory instances available for element {}: {}", ruleElement.getName(),
+						factories.stream().map(f -> f.getClass().getName()).collect(Collectors.joining(",")));
+				throw new RulesFileError(
+						String.format("More than one factory available to process rule '%s'", ruleElement.getName()));
 			}
 			RuleFactory factory = factories.iterator().next();
 			rules.add(factory.createFrom(ruleElement));
 		}
 		return rules;
 	}
-	
+
 	private static Document parseRulesFile(InputStream is) throws DocumentException, SAXException {
-        SAXReader reader = new SAXReader();
+		SAXReader reader = new SAXReader();
 		// Disable access to XML external entities.
 		reader.setFeature("http://apache.org/xml/features/disallow-doctype-decl", true);
 		reader.setFeature("http://xml.org/sax/features/external-general-entities", false);
 		reader.setFeature("http://xml.org/sax/features/external-parameter-entities", false);
-        Document document = reader.read(is);
-		validateRules(document);
+		Document document = reader.read(is);
+		if (!hasExtensions) {
+			validateRules(document);
+		}
 		logger.info("Rules file XML is valid");
-        return document;
+		return document;
 	}
 
 	private static void validateRules(Document document) {
 		try {
 			SchemaFactory factory = SchemaFactory.newInstance("http://www.w3.org/XML/XMLSchema/v1.1");
 			factory.setFeature("http://apache.org/xml/features/disallow-doctype-decl", true);
-			Schema schema = factory.newSchema(new StreamSource(RulesFile.class.getClassLoader().getResourceAsStream(XML_SCHEMA_RESOURCE_PATH)));
+			Schema schema = factory.newSchema(
+					new StreamSource(RulesFile.class.getClassLoader().getResourceAsStream(XML_SCHEMA_RESOURCE_PATH)));
 			Validator validator = schema.newValidator();
 			validator.setErrorHandler(new ErrorHandler() {
 				public void warning(SAXParseException e) throws SAXException {
 					// Ignore.
 				}
+
 				public void error(SAXParseException e) throws SAXException {
 					failValidation(e);
 				}
+
 				public void fatalError(SAXParseException e) throws SAXException {
 					failValidation(e);
 				}
+
 				private void failValidation(SAXParseException e) {
 					logger.error("Rules file schema validation error: {}", e.getMessage());
 					throw new RulesFileError("The rules file format is not valid.");
